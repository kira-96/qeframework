--- conflicted
+++ resolved
@@ -265,44 +265,13 @@
 }
 
 void MaiaObject::parseResponse(QString response, QNetworkReply* reply) {
-<<<<<<< HEAD
-	QDomDocument doc;
-	QVariant arg;
-	QString errorMsg;
-	int errorLine;
-	int errorColumn;
-	if(!doc.setContent(response, &errorMsg, &errorLine, &errorColumn)) {
-        emit fault(-32700, tr("parse error: response not well formed at line %1: %2").arg(errorLine).arg(errorMsg), reply);
-		delete this;
-		return;
-	}
-	if(doc.documentElement().firstChild().toElement().tagName().toLower() == "params") {
-		QDomNode paramNode = doc.documentElement().firstChild().firstChild();
-		if(!paramNode.isNull()) {
-			arg = fromXml( paramNode.firstChild().toElement() );
-		}
-		emit aresponse(arg, reply);
-	} else if(doc.documentElement().firstChild().toElement().tagName().toLower() == "fault") {
-		const QVariant errorVariant = fromXml(doc.documentElement().firstChild().firstChild().toElement());
-		emit fault(errorVariant.toMap() [ "faultCode" ].toInt(),
-		           errorVariant.toMap() [ "faultString" ].toString(),
-		           reply);
-	} else {
-		emit fault(-32600,
-		           tr("parse error: invalid xml-rpc. not conforming to spec."),
-		           reply);
-	}
-	delete this;
-	return;
-}
-=======
    QDomDocument doc;
    QVariant arg;
    QString errorMsg;
    int errorLine;
    int errorColumn;
    if(!doc.setContent(response, &errorMsg, &errorLine, &errorColumn)) {
-      emit fault(-32700, QString("parse error: response not well formed at line %1: %2").arg(errorLine).arg(errorMsg), reply);
+      emit fault(-32700, tr("parse error: response not well formed at line %1: %2").arg(errorLine).arg(errorMsg), reply);
       delete this;
       return;
    }
@@ -326,5 +295,4 @@
    return;
 }
 
-// end
->>>>>>> e7f7f76a
+// end