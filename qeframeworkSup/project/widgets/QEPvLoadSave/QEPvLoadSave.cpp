--- conflicted
+++ resolved
@@ -436,7 +436,7 @@
    // TODO - leverage of standard context menu if we can.
    //
    this->treeContextMenu = new QMenu (this);
-<<<<<<< HEAD
+
    this->createAction (this->treeContextMenu, tr("Create Root"),          false, TCM_CREATE_ROOT);
    this->createAction (this->treeContextMenu, tr("Add Group..."),         false, TCM_ADD_GROUP);
    this->createAction (this->treeContextMenu, tr("Rename Group..."),      false, TCM_RENAME_GROUP);
@@ -444,22 +444,13 @@
    this->createAction (this->treeContextMenu, tr("Examine Properties"),   false, TCM_SHOW_PV_PROPERTIES);
    this->createAction (this->treeContextMenu, tr("Plot in StripChart"),   false, TCM_ADD_TO_STRIPCHART);
    this->createAction (this->treeContextMenu, tr("Show in Scatch Pad"),   false, TCM_ADD_TO_SCRATCH_PAD);
-=======
-   this->createAction (this->treeContextMenu, "Create Root",          false, TCM_CREATE_ROOT);
-   this->createAction (this->treeContextMenu, "Add Group...",         false, TCM_ADD_GROUP);
-   this->createAction (this->treeContextMenu, "Rename Group...",      false, TCM_RENAME_GROUP);
-   this->createAction (this->treeContextMenu, "Add PV...",            false, TCM_ADD_PV);
-   this->createAction (this->treeContextMenu, "Examine Properties",   false, TCM_SHOW_PV_PROPERTIES);
-   this->createAction (this->treeContextMenu, "Plot in StripChart",   false, TCM_ADD_TO_STRIPCHART);
-   this->createAction (this->treeContextMenu, "Show in Scatch Pad",   false, TCM_ADD_TO_SCRATCH_PAD);
 
    // Array PV releated.
    //
-   this->createAction (this->treeContextMenu, "Show in Plotter",      false, TCM_ADD_TO_PLOTTER);
-   this->createAction (this->treeContextMenu, "Show in Historgram",   false, TCM_ADD_TO_HISTORGRAM);
-   this->createAction (this->treeContextMenu, "Show in Table",        false, TCM_ADD_TO_TABLE);
-
->>>>>>> e7f7f76a
+   this->createAction (this->treeContextMenu, tr("Show in Plotter"),      false, TCM_ADD_TO_PLOTTER);
+   this->createAction (this->treeContextMenu, tr("Show in Historgram"),   false, TCM_ADD_TO_HISTORGRAM);
+   this->createAction (this->treeContextMenu, tr("Show in Table"),        false, TCM_ADD_TO_TABLE);
+
    this->treeContextMenu->addSeparator ();
    this->createAction (this->treeContextMenu, tr("Edit PV Name..."),      false, TCM_EDIT_PV_NAME);
    this->createAction (this->treeContextMenu, tr("Edit PV Value..."),     false, TCM_EDIT_PV_VALUE);
@@ -821,13 +812,7 @@
          break;
 
       case TCM_ADD_GROUP:
-<<<<<<< HEAD
-         /// TODO - create group name dialog - re-purposing pvNameSelectDialog here for now
-         //
          this->groupNameDialog->setWindowTitle (tr("QEPvLoadSave - Add Group"));
-=======
-         this->groupNameDialog->setWindowTitle ("QEPvLoadSave - Add Group");
->>>>>>> e7f7f76a
          this->groupNameDialog->setGroupName ("");
          n = this->groupNameDialog->exec (tree);
          if (n == 1) {
@@ -837,12 +822,7 @@
          break;
 
       case TCM_RENAME_GROUP:
-<<<<<<< HEAD
-         /// TODO - create group name dialog - re-purposing pvNameSelectDialog here for now
          this->groupNameDialog->setWindowTitle (tr("QEPvLoadSave - Rename Group"));
-=======
-         this->groupNameDialog->setWindowTitle ("QEPvLoadSave - Rename Group");
->>>>>>> e7f7f76a
          this->groupNameDialog->setGroupName (nodeName);
          n = this->groupNameDialog->exec (tree);
          if (n == 1) {
