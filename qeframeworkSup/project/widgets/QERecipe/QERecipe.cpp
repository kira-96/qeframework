/*  QERecipe.cpp
 *
 *  This file is part of the EPICS QT Framework, initially developed at
 *  the Australian Synchrotron.
 *
 *  Copyright (c) 2012-2024 Australian Synchrotron
 *
 *  The EPICS QT Framework is free software: you can redistribute it and/or
 *  modify it under the terms of the GNU Lesser General Public License as published
 *  by the Free Software Foundation, either version 3 of the License, or
 *  (at your option) any later version.
 *
 *  The EPICS QT Framework is distributed in the hope that it will be useful,
 *  but WITHOUT ANY WARRANTY; without even the implied warranty of
 *  MERCHANTABILITY or FITNESS FOR A PARTICULAR PURPOSE.  See the
 *  GNU Lesser General Public License for more details.
 *
 *  You should have received a copy of the GNU Lesser General Public License
 *  along with the EPICS QT Framework.  If not, see <http://www.gnu.org/licenses/>.
 *
 *  Author:
 *    Ricardo Fernandes
 *  Contact details:
 *    ricardo.fernandes@synchrotron.org.au
 */

#include "QERecipe.h"
#include <QDebug>
#include <QInputDialog>
#include <QMessageBox>
#include <QFileInfo>
#include <QDir>

#define DEBUG qDebug () << "QERecipe" << __LINE__ << __FUNCTION__ << "  "

// =============================================================================
//  QERECIPE METHODS
// =============================================================================
//
QERecipe::QERecipe(QWidget *pParent):QWidget(pParent), QEWidget(this)
{
   qLabelRecipeDescription = new QLabel(this);
   qComboBoxRecipeList = new QComboBox(this);
   qPushButtonNew = new QPushButton(this);
   qPushButtonSave = new QPushButton(this);
   qPushButtonDelete = new QPushButton(this);
   qPushButtonApply = new QPushButton(this);
   qPushButtonRead = new QPushButton(this);
   qEConfiguredLayoutRecipeFields = new QEConfiguredLayout(this, false);

<<<<<<< HEAD
    qLabelRecipeDescription = new QLabel(this);
    qComboBoxRecipeList = new QComboBox(this);
    qPushButtonNew = new QPushButton(this);
    qPushButtonSave = new QPushButton(this);
    qPushButtonDelete = new QPushButton(this);
    qPushButtonApply = new QPushButton(this);
    qPushButtonRead = new QPushButton(this);
    qEConfiguredLayoutRecipeFields = new QEConfiguredLayout(this, false);


    qComboBoxRecipeList->setSizePolicy(QSizePolicy::Expanding, QSizePolicy::Fixed);
    qComboBoxRecipeList->setToolTip(tr("Select recipe"));
    QObject::connect(qComboBoxRecipeList, SIGNAL(currentIndexChanged(int)), this, SLOT(comboBoxRecipeSelected(int)));

    qPushButtonNew->setText(tr("New"));
    qPushButtonNew->setToolTip(tr("Create new recipe"));
    QObject::connect(qPushButtonNew, SIGNAL(clicked()), this, SLOT(buttonNewClicked()));

    qPushButtonSave->setText(tr("Save"));
    qPushButtonSave->setToolTip(tr("Save values in the selected recipe"));
    qPushButtonSave->setEnabled(false);
    QObject::connect(qPushButtonSave, SIGNAL(clicked()), this, SLOT(buttonSaveClicked()));

    qPushButtonDelete->setText(tr("Delete"));
    qPushButtonDelete->setToolTip(tr("Delete selected recipe"));
    qPushButtonDelete->setEnabled(false);
    QObject::connect(qPushButtonDelete, SIGNAL(clicked()), this, SLOT(buttonDeleteClicked()));

    qPushButtonApply->setText(tr("Apply"));
    qPushButtonApply->setToolTip(tr("Apply values to process variables"));
    qPushButtonApply->setEnabled(false);
    QObject::connect(qPushButtonApply, SIGNAL(clicked()), this, SLOT(buttonApplyClicked()));

    qPushButtonRead->setText(tr("Read"));
    qPushButtonRead->setToolTip(tr("Read values from process variables"));
    QObject::connect(qPushButtonRead, SIGNAL(clicked()), this, SLOT(buttonReadClicked()));

    qEConfiguredLayoutRecipeFields->setShowItemList(false);

    setRecipeFile("");
    setConfigurationFile("");
    setConfigurationText("");
    setConfigurationType(File);
    setShowRecipeList(true);
    setOptionsLayout(Top);
    setCurrentUserType(getUserLevel());
=======
>>>>>>> e7f7f76a

   qComboBoxRecipeList->setSizePolicy(QSizePolicy::Expanding, QSizePolicy::Fixed);
   qComboBoxRecipeList->setToolTip("Select recipe");
   QObject::connect(qComboBoxRecipeList, SIGNAL(currentIndexChanged(int)), this, SLOT(comboBoxRecipeSelected(int)));

   qPushButtonNew->setText("New");
   qPushButtonNew->setToolTip("Create new recipe");
   QObject::connect(qPushButtonNew, SIGNAL(clicked()), this, SLOT(buttonNewClicked()));

   qPushButtonSave->setText("Save");
   qPushButtonSave->setToolTip("Save values in the selected recipe");
   qPushButtonSave->setEnabled(false);
   QObject::connect(qPushButtonSave, SIGNAL(clicked()), this, SLOT(buttonSaveClicked()));

   qPushButtonDelete->setText("Delete");
   qPushButtonDelete->setToolTip("Delete selected recipe");
   qPushButtonDelete->setEnabled(false);
   QObject::connect(qPushButtonDelete, SIGNAL(clicked()), this, SLOT(buttonDeleteClicked()));

   qPushButtonApply->setText("Apply");
   qPushButtonApply->setToolTip("Apply values to process variables");
   qPushButtonApply->setEnabled(false);
   QObject::connect(qPushButtonApply, SIGNAL(clicked()), this, SLOT(buttonApplyClicked()));

   qPushButtonRead->setText("Read");
   qPushButtonRead->setToolTip("Read values from process variables");
   QObject::connect(qPushButtonRead, SIGNAL(clicked()), this, SLOT(buttonReadClicked()));

   qEConfiguredLayoutRecipeFields->setShowItemList(false);

   setRecipeFile("");
   setConfigurationFile("");
   setConfigurationText("");
   setConfigurationType(QE::SourceFile);
   setShowRecipeList(true);
   setOptionsLayout(QE::Top);
   setCurrentUserType(getUserLevel());
}

//---------------------------------------------------------------------------------
//
void QERecipe::setRecipeDescription(QString pValue)
{
   qLabelRecipeDescription->setText(pValue);
   qLabelRecipeDescription->setVisible(qLabelRecipeDescription->text().isEmpty() == false);
}

//---------------------------------------------------------------------------------
//
QString QERecipe::getRecipeDescription()
{
   return qLabelRecipeDescription->text();
}

//---------------------------------------------------------------------------------
//
void QERecipe::setShowRecipeList(bool pValue)
{
   qComboBoxRecipeList->setVisible(pValue);
}

//---------------------------------------------------------------------------------
//
bool QERecipe::getShowRecipeList()
{
   return qComboBoxRecipeList->isVisible();
}

//---------------------------------------------------------------------------------
//
void QERecipe::setShowNew(bool pValue)
{
   qPushButtonNew->setVisible(pValue);
}

//---------------------------------------------------------------------------------
//
bool QERecipe::getShowNew()
{
   return qPushButtonNew->isVisible();
}

//---------------------------------------------------------------------------------
//
void QERecipe::setShowSave(bool pValue)
{
   qPushButtonSave->setVisible(pValue);
}

//---------------------------------------------------------------------------------
//
bool QERecipe::getShowSave()
{
   return qPushButtonSave->isVisible();
}

//---------------------------------------------------------------------------------
//
void QERecipe::setShowDelete(bool pValue)
{
   qPushButtonDelete->setVisible(pValue);
}

//---------------------------------------------------------------------------------
//
bool QERecipe::getShowDelete()
{
   return qPushButtonDelete->isVisible();
}

//---------------------------------------------------------------------------------
//
void QERecipe::setShowApply(bool pValue)
{
   qPushButtonApply->setVisible(pValue);
}

//---------------------------------------------------------------------------------
//
bool QERecipe::getShowApply()
{
   return qPushButtonApply->isVisible();
}

//---------------------------------------------------------------------------------
//
void QERecipe::setShowRead(bool pValue)
{
   qPushButtonRead->setVisible(pValue);
}

//---------------------------------------------------------------------------------
//
bool QERecipe::getShowRead()
{
   return qPushButtonRead->isVisible();
}

//---------------------------------------------------------------------------------
//
void QERecipe::setShowFields(bool pValue)
{
   qEConfiguredLayoutRecipeFields->setVisible(pValue);
}

//---------------------------------------------------------------------------------
//
bool QERecipe::getShowFields()
{
   return qEConfiguredLayoutRecipeFields->isVisible();
}

//---------------------------------------------------------------------------------
//
void QERecipe::setConfigurationType(QE::SourceOptions pValue)
{
   qEConfiguredLayoutRecipeFields->setConfigurationType(pValue);
}

//---------------------------------------------------------------------------------
//
QE::SourceOptions QERecipe::getConfigurationType()
{
   return qEConfiguredLayoutRecipeFields->getConfigurationType();
}

//---------------------------------------------------------------------------------
//
void QERecipe::setConfigurationFile(QString pValue)
{
   qEConfiguredLayoutRecipeFields->setConfigurationFile(pValue);
}

//---------------------------------------------------------------------------------
//
QString QERecipe::getConfigurationFile()
{
   return qEConfiguredLayoutRecipeFields->getConfigurationFile();
}

//---------------------------------------------------------------------------------
//
void QERecipe::setConfigurationText(QString pValue)
{
   qEConfiguredLayoutRecipeFields->setConfigurationText(pValue);
}

//---------------------------------------------------------------------------------
//
QString QERecipe::getConfigurationText()
{
   return qEConfiguredLayoutRecipeFields->getConfigurationText();
}

//---------------------------------------------------------------------------------
//
void QERecipe::setRecipeFile(QString pValue)
{
   QDomElement rootElement;
   QFile *file;
   QString data;
   bool flag;

   recipeFile = pValue;
   document.clear();

   if (recipeFile.isEmpty())
   {
      QFileInfo fileInfo;
      fileInfo.setFile( defaultFileLocation(), QString( "QERecipe.xml" ) );
      filename = fileInfo.filePath();
   }
   else
   {
      filename = recipeFile;
   }

   file = openQEFile( filename, (QIODevice::OpenModeFlag)((int)(QFile::ReadOnly | QFile::Text)) );
   if (file)
   {
      data = file->readAll();
      file->close();
      flag = static_cast<bool>(document.setContent(data));
   }
   else
   {
      flag = false;
   }

   if (flag)
   {
      refreshRecipeList();
   }
   else
   {
      rootElement = document.createElement("epicsqt");
      document.appendChild(rootElement);
   }
}

//---------------------------------------------------------------------------------
//
QString QERecipe::getRecipeFile()
{
   return recipeFile;
}

//---------------------------------------------------------------------------------
//
void QERecipe::setOptionsLayout(QE::LayoutOptions pValue)
{
   QLayout *qLayoutMain;
   QLayout *qLayoutChild;

   delete layout();

   //TODO: fix issue of buttons not being centered when using LEFT and RIGHT layout

   switch(pValue)
   {
      case QE::Top:
         optionsLayout = QE::Top;
         qLayoutMain = new QVBoxLayout(this);
         qLayoutChild = new QHBoxLayout();
         qLayoutChild->addWidget(qLabelRecipeDescription);
         qLayoutChild->addWidget(qComboBoxRecipeList);
         qLayoutChild->addWidget(qPushButtonNew);
         qLayoutChild->addWidget(qPushButtonSave);
         qLayoutChild->addWidget(qPushButtonDelete);
         qLayoutChild->addWidget(qPushButtonApply);
         qLayoutChild->addWidget(qPushButtonRead);
         qLayoutMain->addItem(qLayoutChild);
         qLayoutMain->addWidget(qEConfiguredLayoutRecipeFields);
         break;

      case QE::Bottom:
         optionsLayout = QE::Bottom;
         qLayoutMain = new QVBoxLayout(this);
         qLayoutMain->addWidget(qEConfiguredLayoutRecipeFields);
         qLayoutChild = new QHBoxLayout();
         qLayoutChild->addWidget(qLabelRecipeDescription);
         qLayoutChild->addWidget(qComboBoxRecipeList);
         qLayoutChild->addWidget(qPushButtonNew);
         qLayoutChild->addWidget(qPushButtonSave);
         qLayoutChild->addWidget(qPushButtonDelete);
         qLayoutChild->addWidget(qPushButtonApply);
         qLayoutChild->addWidget(qPushButtonRead);
         qLayoutMain->addItem(qLayoutChild);
         break;

      case QE::Left:
         optionsLayout = QE::Left;
         qLayoutMain = new QHBoxLayout(this);
         qLayoutChild = new QVBoxLayout();
         qLayoutChild->addWidget(qLabelRecipeDescription);
         qLayoutChild->addWidget(qComboBoxRecipeList);
         qLayoutChild->addWidget(qPushButtonNew);
         qLayoutChild->addWidget(qPushButtonSave);
         qLayoutChild->addWidget(qPushButtonDelete);
         qLayoutChild->addWidget(qPushButtonApply);
         qLayoutChild->addWidget(qPushButtonRead);
         qLayoutMain->addItem(qLayoutChild);
         qLayoutMain->addWidget(qEConfiguredLayoutRecipeFields);
         break;

      case QE::Right:
         optionsLayout = QE::Right;
         qLayoutMain = new QHBoxLayout(this);
         qLayoutChild = new QVBoxLayout();
         qLayoutChild->addWidget(qLabelRecipeDescription);
         qLayoutChild->addWidget(qComboBoxRecipeList);
         qLayoutChild->addWidget(qPushButtonNew);
         qLayoutChild->addWidget(qPushButtonSave);
         qLayoutChild->addWidget(qPushButtonDelete);
         qLayoutChild->addWidget(qPushButtonApply);
         qLayoutChild->addWidget(qPushButtonRead);
         qLayoutMain->addWidget(qEConfiguredLayoutRecipeFields);
         qLayoutMain->addItem(qLayoutChild);
   }
}

//---------------------------------------------------------------------------------
//
QE::LayoutOptions QERecipe::getOptionsLayout()
{
   return optionsLayout;
}

//---------------------------------------------------------------------------------
//
void QERecipe::setCurrentUserType(QE::UserLevels pValue)
{
   if (pValue == QE::User || pValue == QE::Scientist || pValue == QE::Engineer)
   {
      this->currentUserType = pValue;
      refreshRecipeList();
      qEConfiguredLayoutRecipeFields->setCurrentUserType(currentUserType);
   }
}

//---------------------------------------------------------------------------------
//
QE::UserLevels QERecipe::getCurrentUserType()
{
   return this->currentUserType;
}

//---------------------------------------------------------------------------------
//
void QERecipe::comboBoxRecipeSelected(int)
{
   refreshButton();
}

//---------------------------------------------------------------------------------
//
void QERecipe::buttonNewClicked()
{
<<<<<<< HEAD

    QDomElement rootElement;
    QDomElement recipeElement;
    QDomElement processVariableElement;
    QDomNode rootNode;
    _Field *fieldInfo;
    QString currentName;
    QString name;
    QString visible;
    bool flag;
    int count;
    int i;


    do
    {
        name = QInputDialog::getText(this, tr("New Recipe"), tr("Name:"), QLineEdit::Normal , "", &flag);
    }
    while(flag && name.isEmpty());

    if (name.isEmpty() == false)
    {
        flag = true;
        count = 0;
        rootElement = document.documentElement();
        if (rootElement.tagName() == "epicsqt")
        {
            rootNode = rootElement.firstChild();
            while (rootNode.isNull() == false)
            {
                recipeElement = rootNode.toElement();
                if (recipeElement.tagName() == "recipe")
                {
                    if (recipeElement.attribute("name").isEmpty())
                    {
                        currentName = "Recipe #" + QString::number(count);
                        count++;
                    }
                    else
                    {
                        currentName = recipeElement.attribute("name");
                    }
                    if (currentName.compare(name) == 0)
                    {
                        flag = false;
                        break;
                    }
                }
                rootNode = rootNode.nextSibling();
            }
        }
        if (flag == false)
        {
            visible = recipeElement.attribute("visible").toUpper();
            if (visible.isEmpty())
            {
                flag = true;
            }
            else if (visible == "USER")
            {
                flag = true;
            }
            else if (visible == "SCIENTIST")
            {
                flag = (currentUserType > 0);
            }
            else if (visible == "ENGINEER")
            {
                flag = (currentUserType > 1);
            }
            else
=======
   QDomElement rootElement;
   QDomElement recipeElement;
   QDomElement processVariableElement;
   QDomNode rootNode;
   _Field *fieldInfo;
   QString currentName;
   QString name;
   QString visible;
   bool flag;
   int count;
   int i;

   do
   {
      name = QInputDialog::getText(this, "New Recipe", "Name:", QLineEdit::Normal , "", &flag);
   }
   while(flag && name.isEmpty());

   if (name.isEmpty() == false)
   {
      flag = true;
      count = 0;
      rootElement = document.documentElement();
      if (rootElement.tagName() == "epicsqt")
      {
         rootNode = rootElement.firstChild();
         while (rootNode.isNull() == false)
         {
            recipeElement = rootNode.toElement();
            if (recipeElement.tagName() == "recipe")
>>>>>>> e7f7f76a
            {
               if (recipeElement.attribute("name").isEmpty())
               {
                  currentName = "Recipe #" + QString::number(count);
                  count++;
               }
               else
               {
                  currentName = recipeElement.attribute("name");
               }
               if (currentName.compare(name) == 0)
               {
                  flag = false;
                  break;
               }
            }
            rootNode = rootNode.nextSibling();
         }
      }
      if (flag == false)
      {
         visible = recipeElement.attribute("visible").toUpper();
         if (visible.isEmpty())
         {
            flag = true;
         }
         else if (visible == "USER")
         {
            flag = true;
         }
         else if (visible == "SCIENTIST")
         {
            flag = (this->currentUserType > 0);
         }
         else if (visible == "ENGINEER")
         {
            flag = (this->currentUserType > 1);
         }
         else
         {
            flag = false;
         }
         if (flag)
         {
            flag = (QMessageBox::question(this, "Info", "Do you want to replace existing recipe '" + name + "'?",
                                          QMessageBox::Yes, QMessageBox::No) == QMessageBox::Yes);
            if (flag)
            {
<<<<<<< HEAD
                flag = (QMessageBox::question(this, tr("Info"), tr("Do you want to replace existing recipe '%1'?").arg(name), QMessageBox::Yes, QMessageBox::No) == QMessageBox::Yes);
                if (flag)
                {
                    rootElement.removeChild(rootNode);
                }
            }
            else
            {
                QMessageBox::warning(this, tr("Warning"), tr("Unable to create recipe '%1' since it already exists and belongs to another user type with more priviledges!").arg(name));
            }
        }
        else
        {
            switch (currentUserType)
            {
                case userLevelTypes::USERLEVEL_USER:
                    visible = "USER";
                    break;
                case userLevelTypes::USERLEVEL_SCIENTIST:
                    visible = "SCIENTIST";
                    break;
                default:
                    visible = "ENGINEER";
            }
        }
        if (flag)
        {
            recipeElement = document.createElement("recipe");
            recipeElement.setAttribute("name", name);
            recipeElement.setAttribute("visible", visible);
            for(i = 0; i < qEConfiguredLayoutRecipeFields->currentFieldList.size(); i++)
            {
                fieldInfo = qEConfiguredLayoutRecipeFields->currentFieldList.at(i);
                processVariableElement = document.createElement("processvariable");
                processVariableElement.setAttribute("name", fieldInfo->getProcessVariable());
                if (fieldInfo->getType() == QEConfiguredLayout::BUTTON)
                {
                }
                else if (fieldInfo->getType() == QEConfiguredLayout::LABEL)
                {
                }
                else if (fieldInfo->getType() == QEConfiguredLayout::SPINBOX)
                {
                    processVariableElement.setAttribute("value", ((QESpinBox *) fieldInfo->qeWidget)->text());
                }
                else if (fieldInfo->getType() == QEConfiguredLayout::COMBOBOX)
                {
                    processVariableElement.setAttribute("value", ((QEComboBox *) fieldInfo->qeWidget)->currentText());
                }
                else
                {
                    processVariableElement.setAttribute("value", ((QELineEdit *) fieldInfo->qeWidget)->text());
                }
                recipeElement.appendChild(processVariableElement);
            }
            rootElement.appendChild(recipeElement);
            if (saveRecipeList())
            {
                QMessageBox::information(this, tr("Info"), tr("The recipe '%1' was successfully created!").arg(name));
            }
            else
            {
                // TODO: restore original document if there is an error
                //rootElement.removeChild(recipeElement);
                QMessageBox::critical(this, tr("Error"), tr("Unable to create recipe '%1' in file '%2'!").arg(name).arg(filename));
            }
        }
    }

}




void QERecipe::buttonSaveClicked()
{

    QDomElement rootElement;
    QDomElement recipeElement;
    QDomElement processVariableElement;
    QDomNode rootNode;
    _Field *fieldInfo;
    QString currentName;
    QString name;
    int count;
    int i;


    currentName = qComboBoxRecipeList->currentText();

    if (QMessageBox::question(this, tr("Info"), tr("Do you want to save the values in recipe '%1'?").arg(currentName), QMessageBox::Yes, QMessageBox::No) == QMessageBox::Yes)
    {
        count = 0;
        rootElement = document.documentElement();
        if (rootElement.tagName() == "epicsqt")
        {
            rootNode = rootElement.firstChild();
            while (rootNode.isNull() == false)
            {
                recipeElement = rootNode.toElement();
                if (recipeElement.tagName() == "recipe")
                {
                    if (recipeElement.attribute("name").isEmpty())
                    {
                        name= "Recipe #" + QString::number(count);
                        count++;
                    }
                    else
                    {
                        name = recipeElement.attribute("name");
                    }
                    if (currentName.compare(name) == 0)
                    {
                        break;
                    }
                }
                rootNode = rootNode.nextSibling();
            }
        }

        while (recipeElement.hasChildNodes())
        {
            recipeElement.removeChild(recipeElement.lastChild());
        }

        for(i = 0; i < qEConfiguredLayoutRecipeFields->currentFieldList.size(); i++)
        {
=======
               rootElement.removeChild(rootNode);
            }
         }
         else
         {
            QMessageBox::warning(this, "Warning", "Unable to create recipe '" + name +
                                 "' since it already exists and belongs to another user type with more priviledges!");
         }
      }
      else
      {
         switch (currentUserType)
         {
            case QE::User:
               visible = "USER";
               break;
            case QE::Scientist:
               visible = "SCIENTIST";
               break;
            default:
               visible = "ENGINEER";
         }
      }
      if (flag)
      {
         recipeElement = document.createElement("recipe");
         recipeElement.setAttribute("name", name);
         recipeElement.setAttribute("visible", visible);
         for(i = 0; i < qEConfiguredLayoutRecipeFields->currentFieldList.size(); i++)
         {
>>>>>>> e7f7f76a
            fieldInfo = qEConfiguredLayoutRecipeFields->currentFieldList.at(i);
            processVariableElement = document.createElement("processvariable");
            processVariableElement.setAttribute("name", fieldInfo->getProcessVariable());
            if (fieldInfo->getType() == QEConfiguredLayout::BUTTON)
            {
            }
            else if (fieldInfo->getType() == QEConfiguredLayout::LABEL)
            {
            }
            else if (fieldInfo->getType() == QEConfiguredLayout::SPINBOX)
            {
               processVariableElement.setAttribute("value", ((QESpinBox *) fieldInfo->qeWidget)->text());
            }
            else if (fieldInfo->getType() == QEConfiguredLayout::COMBOBOX)
            {
               processVariableElement.setAttribute("value", ((QEComboBox *) fieldInfo->qeWidget)->currentText());
            }
            else
            {
               processVariableElement.setAttribute("value", ((QELineEdit *) fieldInfo->qeWidget)->text());
            }
            recipeElement.appendChild(processVariableElement);
<<<<<<< HEAD
        }

        if (saveRecipeList())
        {
            QMessageBox::information(this, tr("Info"), tr("The recipe '%1' was successfully saved!").arg(currentName));
        }
        else
        {
            // TODO: restore original document if there is an error
            QMessageBox::critical(this, tr("Error"), tr("Unable to save recipe '%1' in file '%2'!").arg(currentName).arg(filename));
        }
    }

=======
         }
         rootElement.appendChild(recipeElement);
         if (saveRecipeList())
         {
            QMessageBox::information(this, "Info", "The recipe '" + name + "' was successfully created!");
         }
         else
         {
            // TODO: restore original document if there is an error
            //rootElement.removeChild(recipeElement);
            QMessageBox::critical(this, "Error", "Unable to create recipe '" + name +
                                  "' in file '" + filename + "'!");
         }
      }
   }
>>>>>>> e7f7f76a
}

//---------------------------------------------------------------------------------
//
void QERecipe::buttonSaveClicked()
{
<<<<<<< HEAD

    QDomElement rootElement;
    QDomElement recipeElement;
    QDomNode rootNode;
    QString currentName;
    QString name;
    int count;


    currentName = qComboBoxRecipeList->currentText();

    if (QMessageBox::question(this, tr("Info"), tr("Do you want to delete recipe '%1'?").arg(currentName), QMessageBox::Yes, QMessageBox::No) == QMessageBox::Yes)
    {
        count = 0;
        rootElement = document.documentElement();
        if (rootElement.tagName() == "epicsqt")
        {
            rootNode = rootElement.firstChild();
            while (rootNode.isNull() == false)
=======
   QDomElement rootElement;
   QDomElement recipeElement;
   QDomElement processVariableElement;
   QDomNode rootNode;
   _Field *fieldInfo;
   QString currentName;
   QString name;
   int count;
   int i;

   currentName = qComboBoxRecipeList->currentText();

   if (QMessageBox::question(this, "Info", "Do you want to save the values in recipe '" + currentName + "'?",
                             QMessageBox::Yes, QMessageBox::No) == QMessageBox::Yes)
   {
      count = 0;
      rootElement = document.documentElement();
      if (rootElement.tagName() == "epicsqt")
      {
         rootNode = rootElement.firstChild();
         while (rootNode.isNull() == false)
         {
            recipeElement = rootNode.toElement();
            if (recipeElement.tagName() == "recipe")
>>>>>>> e7f7f76a
            {
               if (recipeElement.attribute("name").isEmpty())
               {
                  name= "Recipe #" + QString::number(count);
                  count++;
               }
               else
               {
                  name = recipeElement.attribute("name");
               }
               if (currentName.compare(name) == 0)
               {
                  break;
               }
            }
<<<<<<< HEAD
        }
        if (saveRecipeList())
        {
            QMessageBox::information(this, tr("Info"), tr("The recipe '%1' was successfully delete!").arg(currentName));
        }
        else
        {
            // TODO: restore original document if there is an error
            QMessageBox::critical(this, tr("Error"), tr("Unable to delete recipe '%1' in file %2'!").arg(currentName).arg(filename));
        }
    }

}




void QERecipe::buttonApplyClicked()
{

    _Field *fieldInfo;
    int i;


    if (QMessageBox::question(this, tr("Info"), tr("Do you want to apply recipe '%1' to process variables?").arg(qComboBoxRecipeList->currentText()), QMessageBox::Yes, QMessageBox::No) == QMessageBox::Yes)
    {
        for(i = 0; i < qEConfiguredLayoutRecipeFields->currentFieldList.size(); i++)
        {
            fieldInfo = qEConfiguredLayoutRecipeFields->currentFieldList.at(i);
            if (fieldInfo->getVisibility())
=======
            rootNode = rootNode.nextSibling();
         }
      }

      while (recipeElement.hasChildNodes())
      {
         recipeElement.removeChild(recipeElement.lastChild());
      }

      for(i = 0; i < qEConfiguredLayoutRecipeFields->currentFieldList.size(); i++)
      {
         fieldInfo = qEConfiguredLayoutRecipeFields->currentFieldList.at(i);
         processVariableElement = document.createElement("processvariable");
         processVariableElement.setAttribute("name", fieldInfo->getProcessVariable());
         if (fieldInfo->getType() == QEConfiguredLayout::BUTTON)
         {
         }
         else if (fieldInfo->getType() == QEConfiguredLayout::LABEL)
         {
         }
         else if (fieldInfo->getType() == QEConfiguredLayout::SPINBOX)
         {
            processVariableElement.setAttribute("value", ((QESpinBox *) fieldInfo->qeWidget)->text());
         }
         else if (fieldInfo->getType() == QEConfiguredLayout::COMBOBOX)
         {
            processVariableElement.setAttribute("value", ((QEComboBox *) fieldInfo->qeWidget)->currentText());
         }
         else
         {
            processVariableElement.setAttribute("value", ((QELineEdit *) fieldInfo->qeWidget)->text());
         }
         recipeElement.appendChild(processVariableElement);
      }

      if (saveRecipeList())
      {
         QMessageBox::information(this, "Info", "The recipe '" + currentName +
                                  "' was successfully saved!");
      }
      else
      {
         // TODO: restore original document if there is an error
         QMessageBox::critical(this, "Error", "Unable to save recipe '" + currentName +
                               "' in file '" + filename + "'!");
      }
   }
}

//---------------------------------------------------------------------------------
//
void QERecipe::buttonDeleteClicked()
{
   QDomElement rootElement;
   QDomElement recipeElement;
   QDomNode rootNode;
   QString currentName;
   QString name;
   int count;

   currentName = qComboBoxRecipeList->currentText();

   if (QMessageBox::question(this, "Info", "Do you want to delete recipe '" + currentName + "'?",
                             QMessageBox::Yes, QMessageBox::No) == QMessageBox::Yes)
   {
      count = 0;
      rootElement = document.documentElement();
      if (rootElement.tagName() == "epicsqt")
      {
         rootNode = rootElement.firstChild();
         while (rootNode.isNull() == false)
         {
            recipeElement = rootNode.toElement();
            if (recipeElement.tagName() == "recipe")
>>>>>>> e7f7f76a
            {
               if (recipeElement.attribute("name").isEmpty())
               {
                  name = "Recipe #" + QString::number(count);
                  count++;
               }
               else
               {
                  name = recipeElement.attribute("name");
               }
               if (currentName.compare(name) == 0)
               {
                  rootElement.removeChild(rootNode);
                  break;
               }
            }
<<<<<<< HEAD
        }
        QMessageBox::information(this, tr("Info"), tr("The recipe '%1' was successfully applied to process variables!").arg(qComboBoxRecipeList->currentText()));
    }

}




void QERecipe::buttonReadClicked()
{

    _Field *fieldInfo;
    int i;


    if (QMessageBox::question(this, tr("Info"), tr("Do you want to read the values from process variables?"), QMessageBox::Yes, QMessageBox::No) == QMessageBox::Yes)
    {
        for(i = 0; i < qEConfiguredLayoutRecipeFields->currentFieldList.size(); i++)
        {
            fieldInfo = qEConfiguredLayoutRecipeFields->currentFieldList.at(i);
            if (fieldInfo->getVisibility())
            {
                fieldInfo->qeWidget->readNow();
            }
        }
        QMessageBox::information(this, tr("Info"), tr("The values were successfully read from the process variables!"));
    }

}




=======
            rootNode = rootNode.nextSibling();
         }
      }
      if (saveRecipeList())
      {
         QMessageBox::information(this, "Info", "The recipe '" + currentName +
                                  "' was successfully delete!");
      }
      else
      {
         // TODO: restore original document if there is an error
         QMessageBox::critical(this, "Error", "Unable to delete recipe '" + currentName +
                               "' in file '" + filename + "'!");
      }
   }
}

//---------------------------------------------------------------------------------
//
void QERecipe::buttonApplyClicked()
{
   _Field *fieldInfo;
   int i;

   if (QMessageBox::question(this, "Info", "Do you want to apply recipe '" +
                             qComboBoxRecipeList->currentText() + "' to process variables?",
                             QMessageBox::Yes, QMessageBox::No) == QMessageBox::Yes)
   {
      for(i = 0; i < qEConfiguredLayoutRecipeFields->currentFieldList.size(); i++)
      {
         fieldInfo = qEConfiguredLayoutRecipeFields->currentFieldList.at(i);
         if (fieldInfo->getVisibility())
         {
            fieldInfo->qeWidget->writeNow();
         }
      }
      QMessageBox::information(this, "Info", "The recipe '" + qComboBoxRecipeList->currentText() +
                               "' was successfully applied to process variables!");
   }
}

//---------------------------------------------------------------------------------
//
void QERecipe::buttonReadClicked()
{
   _Field *fieldInfo;
   int i;

   if (QMessageBox::question(this, "Info", "Do you want to read the values from process variables?",
                             QMessageBox::Yes, QMessageBox::No) == QMessageBox::Yes)
   {
      for(i = 0; i < qEConfiguredLayoutRecipeFields->currentFieldList.size(); i++)
      {
         fieldInfo = qEConfiguredLayoutRecipeFields->currentFieldList.at(i);
         if (fieldInfo->getVisibility())
         {
            fieldInfo->qeWidget->readNow();
         }
      }
      QMessageBox::information(this, "Info", "The values were successfully read from the process variables!");
   }
}

//---------------------------------------------------------------------------------
//
>>>>>>> e7f7f76a
bool QERecipe::saveRecipeList()
{
   QFile *file;

   file = new QFile(filename);
   if (file->open(QFile::WriteOnly | QFile::Text))
   {
      QTextStream stream(file);
      document.save(stream, 3);
      file->close();
      refreshRecipeList();
      return true;
   }
   else
   {
      return false;
   }
}

//---------------------------------------------------------------------------------
//
void QERecipe::refreshRecipeList()
{
   QDomElement rootElement;
   QDomElement recipeElement;
   QDomNode rootNode;
   QString visible;
   QString tmp;
   bool flag;
   int count;
   int i;

   qComboBoxRecipeList->blockSignals(true);
   tmp = qComboBoxRecipeList->currentText();
   qComboBoxRecipeList->clear();
   rootElement = document.documentElement();
   if (rootElement.tagName() == "epicsqt")
   {
      count = 0;
      rootNode = rootElement.firstChild();
      while (rootNode.isNull() == false)
      {
         recipeElement = rootNode.toElement();
         if (recipeElement.tagName() == "recipe")
         {
            visible = recipeElement.attribute("visible").toUpper();
            if (visible.isEmpty())
            {
               flag = true;
            }
            else
            {
               if (visible == "USER")
               {
                  flag = true;
               }
               else if (visible == "SCIENTIST")
               {
                  flag = (this->currentUserType > 0);
               }
               else if (visible == "ENGINEER")
               {
                  flag = (this->currentUserType > 1);
               }
               else
               {
                  flag = false;
               }
            }
            if (flag)
            {
               if (recipeElement.attribute("name").isEmpty())
               {
                  qComboBoxRecipeList->addItem("Recipe #" + QString::number(count));
                  count++;
               }
               else
               {
                  qComboBoxRecipeList->addItem(recipeElement.attribute("name"));
               }
            }
         }
         rootNode = rootNode.nextSibling();
      }
   }
   i = qComboBoxRecipeList->findText(tmp);
   if (i == -1)
   {
      qComboBoxRecipeList->setCurrentIndex(0);
   }
   else
   {
      qComboBoxRecipeList->setCurrentIndex(i);
   }
   refreshButton();
   qComboBoxRecipeList->blockSignals(false);
}

//---------------------------------------------------------------------------------
//
void QERecipe::refreshButton()
{
   QDomElement rootElement;
   QDomElement recipeElement;
   QDomElement processVariableElement;
   QDomNode rootNode;
   _Field *fieldInfo;
   QString currentName;
   QString name;
   int count;
   int i;

   currentName = qComboBoxRecipeList->currentText();

   //    qDebug() << "recipe: " + currentName;

   count = 0;
   rootElement = document.documentElement();
   if (rootElement.tagName() == "epicsqt")
   {
      rootNode = rootElement.firstChild();
      while (rootNode.isNull() == false)
      {
         recipeElement = rootNode.toElement();
         if (recipeElement.tagName() == "recipe")
         {
            if (recipeElement.attribute("name").isEmpty())
            {
               name = "Recipe #" + QString::number(count);
               count++;
            }
            else
            {
               name = recipeElement.attribute("name");
            }

            if (currentName.compare(name) == 0)
            {
               for(i = 0; i < qEConfiguredLayoutRecipeFields->currentFieldList.size(); i++)
               {
                  fieldInfo = qEConfiguredLayoutRecipeFields->currentFieldList.at(i);

                  if (fieldInfo->getVisibility())
                  {
                     rootNode = recipeElement.firstChild();
                     while (rootNode.isNull() == false)
                     {
                        processVariableElement = rootNode.toElement();
                        if (processVariableElement.tagName() == "processvariable")
                        {
                           if (fieldInfo->getProcessVariable() == processVariableElement.attribute("name"))
                           {

                              if (fieldInfo->getType() == QEConfiguredLayout::BUTTON)
                              {
                              }
                              else if (fieldInfo->getType() == QEConfiguredLayout::LABEL)
                              {
                              }
                              else if (fieldInfo->getType() == QEConfiguredLayout::SPINBOX)
                              {
                                 //((QESpinBox *) fieldInfo->qeWidget)->setValue((float) processVariableElement.attribute("value"));
                              }
                              else if (fieldInfo->getType() == QEConfiguredLayout::COMBOBOX)
                              {
                                 ((QEComboBox *) fieldInfo->qeWidget)->setEditText(processVariableElement.attribute("value"));
                              }
                              else
                              {
                                 ((QELineEdit *) fieldInfo->qeWidget)->setText(processVariableElement.attribute("value"));
                              }
                              break;
                           }
                        }
                        rootNode = rootNode.nextSibling();
                     }
                  }

               }

               break;
            }
         }
         rootNode = rootNode.nextSibling();
      }
   }

   qPushButtonSave->setEnabled(qComboBoxRecipeList->currentText().isEmpty() == false);
   qPushButtonDelete->setEnabled(qComboBoxRecipeList->currentText().isEmpty() == false);
   qPushButtonApply->setEnabled(qComboBoxRecipeList->currentText().isEmpty() == false);
}

//---------------------------------------------------------------------------------
//
void QERecipe::userLevelChanged(QE::UserLevels pValue)
{
   setCurrentUserType(pValue);
}

// end<|MERGE_RESOLUTION|>--- conflicted
+++ resolved
@@ -48,81 +48,31 @@
    qPushButtonRead = new QPushButton(this);
    qEConfiguredLayoutRecipeFields = new QEConfiguredLayout(this, false);
 
-<<<<<<< HEAD
-    qLabelRecipeDescription = new QLabel(this);
-    qComboBoxRecipeList = new QComboBox(this);
-    qPushButtonNew = new QPushButton(this);
-    qPushButtonSave = new QPushButton(this);
-    qPushButtonDelete = new QPushButton(this);
-    qPushButtonApply = new QPushButton(this);
-    qPushButtonRead = new QPushButton(this);
-    qEConfiguredLayoutRecipeFields = new QEConfiguredLayout(this, false);
-
-
-    qComboBoxRecipeList->setSizePolicy(QSizePolicy::Expanding, QSizePolicy::Fixed);
-    qComboBoxRecipeList->setToolTip(tr("Select recipe"));
-    QObject::connect(qComboBoxRecipeList, SIGNAL(currentIndexChanged(int)), this, SLOT(comboBoxRecipeSelected(int)));
-
-    qPushButtonNew->setText(tr("New"));
-    qPushButtonNew->setToolTip(tr("Create new recipe"));
-    QObject::connect(qPushButtonNew, SIGNAL(clicked()), this, SLOT(buttonNewClicked()));
-
-    qPushButtonSave->setText(tr("Save"));
-    qPushButtonSave->setToolTip(tr("Save values in the selected recipe"));
-    qPushButtonSave->setEnabled(false);
-    QObject::connect(qPushButtonSave, SIGNAL(clicked()), this, SLOT(buttonSaveClicked()));
-
-    qPushButtonDelete->setText(tr("Delete"));
-    qPushButtonDelete->setToolTip(tr("Delete selected recipe"));
-    qPushButtonDelete->setEnabled(false);
-    QObject::connect(qPushButtonDelete, SIGNAL(clicked()), this, SLOT(buttonDeleteClicked()));
-
-    qPushButtonApply->setText(tr("Apply"));
-    qPushButtonApply->setToolTip(tr("Apply values to process variables"));
-    qPushButtonApply->setEnabled(false);
-    QObject::connect(qPushButtonApply, SIGNAL(clicked()), this, SLOT(buttonApplyClicked()));
-
-    qPushButtonRead->setText(tr("Read"));
-    qPushButtonRead->setToolTip(tr("Read values from process variables"));
-    QObject::connect(qPushButtonRead, SIGNAL(clicked()), this, SLOT(buttonReadClicked()));
-
-    qEConfiguredLayoutRecipeFields->setShowItemList(false);
-
-    setRecipeFile("");
-    setConfigurationFile("");
-    setConfigurationText("");
-    setConfigurationType(File);
-    setShowRecipeList(true);
-    setOptionsLayout(Top);
-    setCurrentUserType(getUserLevel());
-=======
->>>>>>> e7f7f76a
-
    qComboBoxRecipeList->setSizePolicy(QSizePolicy::Expanding, QSizePolicy::Fixed);
-   qComboBoxRecipeList->setToolTip("Select recipe");
+   qComboBoxRecipeList->setToolTip(tr("Select recipe"));
    QObject::connect(qComboBoxRecipeList, SIGNAL(currentIndexChanged(int)), this, SLOT(comboBoxRecipeSelected(int)));
 
-   qPushButtonNew->setText("New");
-   qPushButtonNew->setToolTip("Create new recipe");
+   qPushButtonNew->setText(tr("New"));
+   qPushButtonNew->setToolTip(tr("Create new recipe"));
    QObject::connect(qPushButtonNew, SIGNAL(clicked()), this, SLOT(buttonNewClicked()));
 
-   qPushButtonSave->setText("Save");
-   qPushButtonSave->setToolTip("Save values in the selected recipe");
+   qPushButtonSave->setText(tr("Save"));
+   qPushButtonSave->setToolTip(tr("Save values in the selected recipe"));
    qPushButtonSave->setEnabled(false);
    QObject::connect(qPushButtonSave, SIGNAL(clicked()), this, SLOT(buttonSaveClicked()));
 
-   qPushButtonDelete->setText("Delete");
-   qPushButtonDelete->setToolTip("Delete selected recipe");
+   qPushButtonDelete->setText(tr("Delete"));
+   qPushButtonDelete->setToolTip(tr("Delete selected recipe"));
    qPushButtonDelete->setEnabled(false);
    QObject::connect(qPushButtonDelete, SIGNAL(clicked()), this, SLOT(buttonDeleteClicked()));
 
-   qPushButtonApply->setText("Apply");
-   qPushButtonApply->setToolTip("Apply values to process variables");
+   qPushButtonApply->setText(tr("Apply"));
+   qPushButtonApply->setToolTip(tr("Apply values to process variables"));
    qPushButtonApply->setEnabled(false);
    QObject::connect(qPushButtonApply, SIGNAL(clicked()), this, SLOT(buttonApplyClicked()));
 
-   qPushButtonRead->setText("Read");
-   qPushButtonRead->setToolTip("Read values from process variables");
+   qPushButtonRead->setText(tr("Read"));
+   qPushButtonRead->setToolTip(tr("Read values from process variables"));
    QObject::connect(qPushButtonRead, SIGNAL(clicked()), this, SLOT(buttonReadClicked()));
 
    qEConfiguredLayoutRecipeFields->setShowItemList(false);
@@ -455,79 +405,6 @@
 //
 void QERecipe::buttonNewClicked()
 {
-<<<<<<< HEAD
-
-    QDomElement rootElement;
-    QDomElement recipeElement;
-    QDomElement processVariableElement;
-    QDomNode rootNode;
-    _Field *fieldInfo;
-    QString currentName;
-    QString name;
-    QString visible;
-    bool flag;
-    int count;
-    int i;
-
-
-    do
-    {
-        name = QInputDialog::getText(this, tr("New Recipe"), tr("Name:"), QLineEdit::Normal , "", &flag);
-    }
-    while(flag && name.isEmpty());
-
-    if (name.isEmpty() == false)
-    {
-        flag = true;
-        count = 0;
-        rootElement = document.documentElement();
-        if (rootElement.tagName() == "epicsqt")
-        {
-            rootNode = rootElement.firstChild();
-            while (rootNode.isNull() == false)
-            {
-                recipeElement = rootNode.toElement();
-                if (recipeElement.tagName() == "recipe")
-                {
-                    if (recipeElement.attribute("name").isEmpty())
-                    {
-                        currentName = "Recipe #" + QString::number(count);
-                        count++;
-                    }
-                    else
-                    {
-                        currentName = recipeElement.attribute("name");
-                    }
-                    if (currentName.compare(name) == 0)
-                    {
-                        flag = false;
-                        break;
-                    }
-                }
-                rootNode = rootNode.nextSibling();
-            }
-        }
-        if (flag == false)
-        {
-            visible = recipeElement.attribute("visible").toUpper();
-            if (visible.isEmpty())
-            {
-                flag = true;
-            }
-            else if (visible == "USER")
-            {
-                flag = true;
-            }
-            else if (visible == "SCIENTIST")
-            {
-                flag = (currentUserType > 0);
-            }
-            else if (visible == "ENGINEER")
-            {
-                flag = (currentUserType > 1);
-            }
-            else
-=======
    QDomElement rootElement;
    QDomElement recipeElement;
    QDomElement processVariableElement;
@@ -542,7 +419,7 @@
 
    do
    {
-      name = QInputDialog::getText(this, "New Recipe", "Name:", QLineEdit::Normal , "", &flag);
+      name = QInputDialog::getText(this, tr("New Recipe"), tr("Name:"), QLineEdit::Normal , "", &flag);
    }
    while(flag && name.isEmpty());
 
@@ -558,7 +435,6 @@
          {
             recipeElement = rootNode.toElement();
             if (recipeElement.tagName() == "recipe")
->>>>>>> e7f7f76a
             {
                if (recipeElement.attribute("name").isEmpty())
                {
@@ -607,142 +483,12 @@
                                           QMessageBox::Yes, QMessageBox::No) == QMessageBox::Yes);
             if (flag)
             {
-<<<<<<< HEAD
-                flag = (QMessageBox::question(this, tr("Info"), tr("Do you want to replace existing recipe '%1'?").arg(name), QMessageBox::Yes, QMessageBox::No) == QMessageBox::Yes);
-                if (flag)
-                {
-                    rootElement.removeChild(rootNode);
-                }
-            }
-            else
-            {
-                QMessageBox::warning(this, tr("Warning"), tr("Unable to create recipe '%1' since it already exists and belongs to another user type with more priviledges!").arg(name));
-            }
-        }
-        else
-        {
-            switch (currentUserType)
-            {
-                case userLevelTypes::USERLEVEL_USER:
-                    visible = "USER";
-                    break;
-                case userLevelTypes::USERLEVEL_SCIENTIST:
-                    visible = "SCIENTIST";
-                    break;
-                default:
-                    visible = "ENGINEER";
-            }
-        }
-        if (flag)
-        {
-            recipeElement = document.createElement("recipe");
-            recipeElement.setAttribute("name", name);
-            recipeElement.setAttribute("visible", visible);
-            for(i = 0; i < qEConfiguredLayoutRecipeFields->currentFieldList.size(); i++)
-            {
-                fieldInfo = qEConfiguredLayoutRecipeFields->currentFieldList.at(i);
-                processVariableElement = document.createElement("processvariable");
-                processVariableElement.setAttribute("name", fieldInfo->getProcessVariable());
-                if (fieldInfo->getType() == QEConfiguredLayout::BUTTON)
-                {
-                }
-                else if (fieldInfo->getType() == QEConfiguredLayout::LABEL)
-                {
-                }
-                else if (fieldInfo->getType() == QEConfiguredLayout::SPINBOX)
-                {
-                    processVariableElement.setAttribute("value", ((QESpinBox *) fieldInfo->qeWidget)->text());
-                }
-                else if (fieldInfo->getType() == QEConfiguredLayout::COMBOBOX)
-                {
-                    processVariableElement.setAttribute("value", ((QEComboBox *) fieldInfo->qeWidget)->currentText());
-                }
-                else
-                {
-                    processVariableElement.setAttribute("value", ((QELineEdit *) fieldInfo->qeWidget)->text());
-                }
-                recipeElement.appendChild(processVariableElement);
-            }
-            rootElement.appendChild(recipeElement);
-            if (saveRecipeList())
-            {
-                QMessageBox::information(this, tr("Info"), tr("The recipe '%1' was successfully created!").arg(name));
-            }
-            else
-            {
-                // TODO: restore original document if there is an error
-                //rootElement.removeChild(recipeElement);
-                QMessageBox::critical(this, tr("Error"), tr("Unable to create recipe '%1' in file '%2'!").arg(name).arg(filename));
-            }
-        }
-    }
-
-}
-
-
-
-
-void QERecipe::buttonSaveClicked()
-{
-
-    QDomElement rootElement;
-    QDomElement recipeElement;
-    QDomElement processVariableElement;
-    QDomNode rootNode;
-    _Field *fieldInfo;
-    QString currentName;
-    QString name;
-    int count;
-    int i;
-
-
-    currentName = qComboBoxRecipeList->currentText();
-
-    if (QMessageBox::question(this, tr("Info"), tr("Do you want to save the values in recipe '%1'?").arg(currentName), QMessageBox::Yes, QMessageBox::No) == QMessageBox::Yes)
-    {
-        count = 0;
-        rootElement = document.documentElement();
-        if (rootElement.tagName() == "epicsqt")
-        {
-            rootNode = rootElement.firstChild();
-            while (rootNode.isNull() == false)
-            {
-                recipeElement = rootNode.toElement();
-                if (recipeElement.tagName() == "recipe")
-                {
-                    if (recipeElement.attribute("name").isEmpty())
-                    {
-                        name= "Recipe #" + QString::number(count);
-                        count++;
-                    }
-                    else
-                    {
-                        name = recipeElement.attribute("name");
-                    }
-                    if (currentName.compare(name) == 0)
-                    {
-                        break;
-                    }
-                }
-                rootNode = rootNode.nextSibling();
-            }
-        }
-
-        while (recipeElement.hasChildNodes())
-        {
-            recipeElement.removeChild(recipeElement.lastChild());
-        }
-
-        for(i = 0; i < qEConfiguredLayoutRecipeFields->currentFieldList.size(); i++)
-        {
-=======
                rootElement.removeChild(rootNode);
             }
          }
          else
          {
-            QMessageBox::warning(this, "Warning", "Unable to create recipe '" + name +
-                                 "' since it already exists and belongs to another user type with more priviledges!");
+            QMessageBox::warning(this, tr("Warning"), tr("Unable to create recipe '%1' since it already exists and belongs to another user type with more priviledges!").arg(name));
          }
       }
       else
@@ -766,7 +512,6 @@
          recipeElement.setAttribute("visible", visible);
          for(i = 0; i < qEConfiguredLayoutRecipeFields->currentFieldList.size(); i++)
          {
->>>>>>> e7f7f76a
             fieldInfo = qEConfiguredLayoutRecipeFields->currentFieldList.at(i);
             processVariableElement = document.createElement("processvariable");
             processVariableElement.setAttribute("name", fieldInfo->getProcessVariable());
@@ -789,64 +534,26 @@
                processVariableElement.setAttribute("value", ((QELineEdit *) fieldInfo->qeWidget)->text());
             }
             recipeElement.appendChild(processVariableElement);
-<<<<<<< HEAD
-        }
-
-        if (saveRecipeList())
-        {
-            QMessageBox::information(this, tr("Info"), tr("The recipe '%1' was successfully saved!").arg(currentName));
-        }
-        else
-        {
-            // TODO: restore original document if there is an error
-            QMessageBox::critical(this, tr("Error"), tr("Unable to save recipe '%1' in file '%2'!").arg(currentName).arg(filename));
-        }
-    }
-
-=======
          }
          rootElement.appendChild(recipeElement);
          if (saveRecipeList())
          {
-            QMessageBox::information(this, "Info", "The recipe '" + name + "' was successfully created!");
+            QMessageBox::information(this, tr("Info"), tr("The recipe '%1' was successfully saved!").arg(currentName));
          }
          else
          {
             // TODO: restore original document if there is an error
             //rootElement.removeChild(recipeElement);
-            QMessageBox::critical(this, "Error", "Unable to create recipe '" + name +
-                                  "' in file '" + filename + "'!");
-         }
-      }
-   }
->>>>>>> e7f7f76a
+            QMessageBox::critical(this, tr("Error"), tr("Unable to save recipe '%1' in file '%2'!").arg(currentName).arg(filename));
+         }
+      }
+   }
 }
 
 //---------------------------------------------------------------------------------
 //
 void QERecipe::buttonSaveClicked()
 {
-<<<<<<< HEAD
-
-    QDomElement rootElement;
-    QDomElement recipeElement;
-    QDomNode rootNode;
-    QString currentName;
-    QString name;
-    int count;
-
-
-    currentName = qComboBoxRecipeList->currentText();
-
-    if (QMessageBox::question(this, tr("Info"), tr("Do you want to delete recipe '%1'?").arg(currentName), QMessageBox::Yes, QMessageBox::No) == QMessageBox::Yes)
-    {
-        count = 0;
-        rootElement = document.documentElement();
-        if (rootElement.tagName() == "epicsqt")
-        {
-            rootNode = rootElement.firstChild();
-            while (rootNode.isNull() == false)
-=======
    QDomElement rootElement;
    QDomElement recipeElement;
    QDomElement processVariableElement;
@@ -859,7 +566,7 @@
 
    currentName = qComboBoxRecipeList->currentText();
 
-   if (QMessageBox::question(this, "Info", "Do you want to save the values in recipe '" + currentName + "'?",
+   if (QMessageBox::question(this, tr("Info"), tr("Do you want to delete recipe '%1'?").arg(currentName),
                              QMessageBox::Yes, QMessageBox::No) == QMessageBox::Yes)
    {
       count = 0;
@@ -871,7 +578,6 @@
          {
             recipeElement = rootNode.toElement();
             if (recipeElement.tagName() == "recipe")
->>>>>>> e7f7f76a
             {
                if (recipeElement.attribute("name").isEmpty())
                {
@@ -887,38 +593,6 @@
                   break;
                }
             }
-<<<<<<< HEAD
-        }
-        if (saveRecipeList())
-        {
-            QMessageBox::information(this, tr("Info"), tr("The recipe '%1' was successfully delete!").arg(currentName));
-        }
-        else
-        {
-            // TODO: restore original document if there is an error
-            QMessageBox::critical(this, tr("Error"), tr("Unable to delete recipe '%1' in file %2'!").arg(currentName).arg(filename));
-        }
-    }
-
-}
-
-
-
-
-void QERecipe::buttonApplyClicked()
-{
-
-    _Field *fieldInfo;
-    int i;
-
-
-    if (QMessageBox::question(this, tr("Info"), tr("Do you want to apply recipe '%1' to process variables?").arg(qComboBoxRecipeList->currentText()), QMessageBox::Yes, QMessageBox::No) == QMessageBox::Yes)
-    {
-        for(i = 0; i < qEConfiguredLayoutRecipeFields->currentFieldList.size(); i++)
-        {
-            fieldInfo = qEConfiguredLayoutRecipeFields->currentFieldList.at(i);
-            if (fieldInfo->getVisibility())
-=======
             rootNode = rootNode.nextSibling();
          }
       }
@@ -956,14 +630,12 @@
 
       if (saveRecipeList())
       {
-         QMessageBox::information(this, "Info", "The recipe '" + currentName +
-                                  "' was successfully saved!");
+         QMessageBox::information(this, tr("Info"), tr("The recipe '%1' was successfully delete!").arg(currentName));
       }
       else
       {
          // TODO: restore original document if there is an error
-         QMessageBox::critical(this, "Error", "Unable to save recipe '" + currentName +
-                               "' in file '" + filename + "'!");
+         QMessageBox::critical(this, tr("Error"), tr("Unable to delete recipe '%1' in file %2'!").arg(currentName).arg(filename));
       }
    }
 }
@@ -981,7 +653,7 @@
 
    currentName = qComboBoxRecipeList->currentText();
 
-   if (QMessageBox::question(this, "Info", "Do you want to delete recipe '" + currentName + "'?",
+   if (QMessageBox::question(this, tr("Info"), tr("Do you want to delete recipe '%1'?").arg(currentName),
                              QMessageBox::Yes, QMessageBox::No) == QMessageBox::Yes)
    {
       count = 0;
@@ -993,7 +665,6 @@
          {
             recipeElement = rootNode.toElement();
             if (recipeElement.tagName() == "recipe")
->>>>>>> e7f7f76a
             {
                if (recipeElement.attribute("name").isEmpty())
                {
@@ -1010,55 +681,17 @@
                   break;
                }
             }
-<<<<<<< HEAD
-        }
-        QMessageBox::information(this, tr("Info"), tr("The recipe '%1' was successfully applied to process variables!").arg(qComboBoxRecipeList->currentText()));
-    }
-
-}
-
-
-
-
-void QERecipe::buttonReadClicked()
-{
-
-    _Field *fieldInfo;
-    int i;
-
-
-    if (QMessageBox::question(this, tr("Info"), tr("Do you want to read the values from process variables?"), QMessageBox::Yes, QMessageBox::No) == QMessageBox::Yes)
-    {
-        for(i = 0; i < qEConfiguredLayoutRecipeFields->currentFieldList.size(); i++)
-        {
-            fieldInfo = qEConfiguredLayoutRecipeFields->currentFieldList.at(i);
-            if (fieldInfo->getVisibility())
-            {
-                fieldInfo->qeWidget->readNow();
-            }
-        }
-        QMessageBox::information(this, tr("Info"), tr("The values were successfully read from the process variables!"));
-    }
-
-}
-
-
-
-
-=======
             rootNode = rootNode.nextSibling();
          }
       }
       if (saveRecipeList())
       {
-         QMessageBox::information(this, "Info", "The recipe '" + currentName +
-                                  "' was successfully delete!");
+         QMessageBox::information(this, tr("Info"), tr("The recipe '%1' was successfully delete!").arg(currentName));
       }
       else
       {
          // TODO: restore original document if there is an error
-         QMessageBox::critical(this, "Error", "Unable to delete recipe '" + currentName +
-                               "' in file '" + filename + "'!");
+         QMessageBox::critical(this, tr("Error"), tr("Unable to delete recipe '%1' in file '%2'!").arg(currentName, filename));
       }
    }
 }
@@ -1070,8 +703,7 @@
    _Field *fieldInfo;
    int i;
 
-   if (QMessageBox::question(this, "Info", "Do you want to apply recipe '" +
-                             qComboBoxRecipeList->currentText() + "' to process variables?",
+   if (QMessageBox::question(this, tr("Info"), tr("Do you want to apply recipe '%1' to process variables?").arg(qComboBoxRecipeList->currentText()),
                              QMessageBox::Yes, QMessageBox::No) == QMessageBox::Yes)
    {
       for(i = 0; i < qEConfiguredLayoutRecipeFields->currentFieldList.size(); i++)
@@ -1082,8 +714,7 @@
             fieldInfo->qeWidget->writeNow();
          }
       }
-      QMessageBox::information(this, "Info", "The recipe '" + qComboBoxRecipeList->currentText() +
-                               "' was successfully applied to process variables!");
+      QMessageBox::information(this, tr("Info"), tr("The recipe '' was successfully applied to process variables!").arg(qComboBoxRecipeList->currentText()));
    }
 }
 
@@ -1094,7 +725,7 @@
    _Field *fieldInfo;
    int i;
 
-   if (QMessageBox::question(this, "Info", "Do you want to read the values from process variables?",
+   if (QMessageBox::question(this, tr("Info"), tr("Do you want to read the values from process variables?"),
                              QMessageBox::Yes, QMessageBox::No) == QMessageBox::Yes)
    {
       for(i = 0; i < qEConfiguredLayoutRecipeFields->currentFieldList.size(); i++)
@@ -1105,13 +736,12 @@
             fieldInfo->qeWidget->readNow();
          }
       }
-      QMessageBox::information(this, "Info", "The values were successfully read from the process variables!");
-   }
-}
-
-//---------------------------------------------------------------------------------
-//
->>>>>>> e7f7f76a
+      QMessageBox::information(this, tr("Info"), tr("The values were successfully read from the process variables!"));
+   }
+}
+
+//---------------------------------------------------------------------------------
+//
 bool QERecipe::saveRecipeList()
 {
    QFile *file;
