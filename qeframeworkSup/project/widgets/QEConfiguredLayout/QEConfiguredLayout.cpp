--- conflicted
+++ resolved
@@ -51,14 +51,9 @@
 
    qComboBoxItemList = new QComboBox(this);
    qComboBoxItemList->setSizePolicy(QSizePolicy::Expanding, QSizePolicy::Fixed);
-<<<<<<< HEAD
    qComboBoxItemList->setToolTip(tr("Select item to be viewed/controlled"));
-   QObject::connect(qComboBoxItemList, SIGNAL(currentIndexChanged(int)), this, SLOT(comboBoxItemSelected(int)));
-=======
-   qComboBoxItemList->setToolTip("Select item to be viewed/controlled");
    QObject::connect(qComboBoxItemList, SIGNAL(currentIndexChanged(int)),
                     this,              SLOT( comboBoxItemSelected(int)));
->>>>>>> e7f7f76a
 
    qScrollArea->setWidgetResizable(true);
    qScrollArea->setHorizontalScrollBarPolicy(Qt::ScrollBarAsNeeded);
