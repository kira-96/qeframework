--- conflicted
+++ resolved
@@ -234,13 +234,8 @@
    this->fieldType = new QLabel (this->topFrame);
    this->fieldType->setFixedHeight (label_height);
 
-<<<<<<< HEAD
-   this->label6 = new QLabel (tr("  Element Count"), this->topFrame);
-   this->label6->setFixedSize (QSize (112, label_height));
-=======
-   this->label6 = new QLabel ("  Elements", this->topFrame);
+   this->label6 = new QLabel (tr("  Elements"), this->topFrame);
    this->label6->setFixedSize (QSize (76, label_height));
->>>>>>> 1919b3b0
    this->elementCount = new QLabel (this->topFrame);
    this->elementCount->setFixedSize (QSize (96, label_height));
 
