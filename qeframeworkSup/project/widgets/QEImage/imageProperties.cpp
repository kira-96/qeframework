--- conflicted
+++ resolved
@@ -121,19 +121,11 @@
     // Build the image information string
     QString about;
 
-<<<<<<< HEAD
-    about.append( QObject::tr( "\nSize (bytes) of CA data array: %1" ).arg( imageData.count() ));
+    about.append( QObject::tr( "\nSize (bytes) of CA data array: %1" ).arg( imageData.size() ));
     about.append( QObject::tr( "\nSize (bytes) of CA data elements: %1" ).arg( imageDataSize ));
     about.append( QObject::tr( "\nWidth (pixels) taken from dimension variables or width variable: %1" ).arg( imageBuffWidth ));
     about.append( QObject::tr( "\nHeight (pixels) taken from dimension variables or height variable: %1" ).arg( imageBuffHeight ));
     about.append( QObject::tr( "\nPixel depth taken from data type variable, bit depth variable or bit depth property: %1" ).arg( bitDepth ));
-=======
-    about.append( QString( "\nSize (bytes) of CA data array: %1" ).arg( imageData.size() ));
-    about.append( QString( "\nSize (bytes) of CA data elements: %1" ).arg( imageDataSize ));
-    about.append( QString( "\nWidth (pixels) taken from dimension variables or width variable: %1" ).arg( imageBuffWidth ));
-    about.append( QString( "\nHeight (pixels) taken from dimension variables or height variable: %1" ).arg( imageBuffHeight ));
-    about.append( QString( "\nPixel depth taken from data type variable, bit depth variable or bit depth property: %1" ).arg( bitDepth ));
->>>>>>> e7f7f76a
 
     QString name = imageDataFormats::getFormatInformation (formatOption);
     about.append( QObject::tr( "\nExpected format: " ).append( name ));
