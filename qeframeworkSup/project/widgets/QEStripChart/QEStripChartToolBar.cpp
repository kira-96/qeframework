--- conflicted
+++ resolved
@@ -226,17 +226,9 @@
 
    // Create required tabs.
    //
-<<<<<<< HEAD
    this->addTab (new QWidget (this), QObject::tr(" Standard "));
    this->addTab (new QWidget (this), QObject::tr(" Configuration "));
    this->addTab (new QWidget (this), QObject::tr(" Markers "));
-   this->addTab (new QWidget (this), QObject::tr(" Lock "));
-   this->addTab (new QWidget (this), QObject::tr(" PV Status "));
-=======
-   this->addTab (new QWidget (this), " Standard ");
-   this->addTab (new QWidget (this), " Configuration ");
-   this->addTab (new QWidget (this), " Markers ");
->>>>>>> aff3a6ad
 
    // Create toolbar widgets
    //
@@ -367,21 +359,6 @@
    this->value3 =         createLabel ("", tabParent, left,  top, 140, labelHeight, true);
    this->value4 =         createLabel ("", tabParent, left,  top, 140, labelHeight, true);
    this->valueDelta2 =    createLabel ("", tabParent, left,  top, 140, labelHeight, true);
-<<<<<<< HEAD
-
-   // Set up lock tab place holder
-   //
-   tabParent = this->widget (LOCK_TAB);
-   left = 4;
-   this->placeHolder2 = createLabel (QObject::tr("TBD"), tabParent, left, 4, 40, labelHeight, true);
-
-   // Set up PV tab.
-   //
-   tabParent = this->widget (PV_STATUS_TAB);
-   left = 4;
-   this->placeHolder3 = createLabel (QObject::tr("TBD"), tabParent, left, 4, 40, labelHeight, true);
-=======
->>>>>>> aff3a6ad
 }
 
 //------------------------------------------------------------------------------
