--- conflicted
+++ resolved
@@ -293,12 +293,7 @@
    font = this->predefinedComboBox->font ();
    font.setPointSize (this->originalPointSize);
    this->predefinedComboBox->setFont (font);
-<<<<<<< HEAD
    this->predefinedComboBox->setToolTip (QObject::tr(" Select and load predefined chart configuration "));
-   QObject::connect (this->predefinedComboBox, SIGNAL (activated (QString)),
-                     this->owner,       SLOT (predefinedSelected (QString)));
-=======
-   this->predefinedComboBox->setToolTip (" Select and load predefined chart configuration ");
 
    // We use the activated signal (as opposed to currentIndexChanged) as it
    // is only emmited on User change. We only need the signal, not the value
@@ -306,7 +301,6 @@
    //
    QObject::connect (this->predefinedComboBox, SIGNAL(activated (int)),
                      this->owner,              SLOT  (predefinedSelected (int)));
->>>>>>> 3ee5884e
 
    QEAdaptationParameters ap ("QE_");
    QString predefinedFilename = ap.getString ("stripchart_configurations", "");
